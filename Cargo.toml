--- conflicted
+++ resolved
@@ -16,21 +16,13 @@
 ]
 
 [features]
-<<<<<<< HEAD
 #default = ["graphics", "embedded-graphics-core/default", "maybe-async/is_sync"]
 default = ["graphics", "buffered", "async_draw"]
-=======
-default = ["graphics", "buffered"]
->>>>>>> 311c336c
 graphics = ["embedded-graphics-core"]
 buffered = []
 
 [dependencies]
-<<<<<<< HEAD
 embedded-graphics-core = { version = "0.4", default-features = false, optional = true, features = ["async_draw"] }
-=======
-embedded-graphics-core = { version = "0.4", default-features = false, features = ["async_draw"], optional = true }
->>>>>>> 311c336c
 embedded-hal = { version = "1.0.0" }
 display-interface = "0.5.0"
 display-interface-spi = "0.5.0"
