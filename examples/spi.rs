//! Interfacing the on-board L3GD20 (gyroscope)
#![deny(unsafe_code)]
// #![deny(warnings)]
#![no_main]
#![no_std]

#[macro_use(entry, exception)]
extern crate cortex_m_rt as rt;
extern crate cortex_m;
extern crate panic_semihosting;
extern crate embedded_hal as ehal;
extern crate stm32l432xx_hal as hal;
extern crate ssd1351;

use cortex_m::asm;
use hal::prelude::*;
use hal::spi::Spi;
use hal::stm32l4::stm32l4x2;
use rt::ExceptionFrame;
use ehal::spi::{Mode, Phase, Polarity};
use ssd1351::builder::Builder;
use ssd1351::mode::RawMode;
use hal::delay::Delay;

/// SPI mode
pub const MODE: Mode = Mode {
    phase: Phase::CaptureOnFirstTransition,
    polarity: Polarity::IdleLow,
};

entry!(main);

fn main() -> ! {
    let p = stm32l4x2::Peripherals::take().unwrap();

    let mut flash = p.FLASH.constrain();
    let mut rcc = p.RCC.constrain();

    // TRY the other clock configuration
    // let clocks = rcc.cfgr.freeze(&mut flash.acr);
    let clocks = rcc.cfgr.sysclk(80.mhz()).pclk1(80.mhz()).pclk2(80.mhz()).freeze(&mut flash.acr);
    // let clocks = rcc.cfgr.sysclk(64.mhz()).pclk1(32.mhz()).freeze(&mut flash.acr);

    let mut gpioa = p.GPIOA.split(&mut rcc.ahb2);
    let mut gpiob = p.GPIOB.split(&mut rcc.ahb2);

    let cp = cortex_m::Peripherals::take().unwrap();
    let mut delay = Delay::new(cp.SYST, clocks);

    let mut rst = gpioa
        .pa8
        .into_push_pull_output(&mut gpioa.moder, &mut gpioa.otyper);

    let dc = gpiob
        .pb1
        .into_push_pull_output(&mut gpiob.moder, &mut gpiob.otyper);

    let sck = gpioa.pa5.into_af5(&mut gpioa.moder, &mut gpioa.afrl);
    let miso = gpioa.pa6.into_af5(&mut gpioa.moder, &mut gpioa.afrl);
    let mosi = gpioa.pa7.into_af5(&mut gpioa.moder, &mut gpioa.afrl);

    let spi = Spi::spi1(
        p.SPI1,
        (sck, miso, mosi),
        MODE,
        1.mhz(),
        // 100.khz(),
        clocks,
        &mut rcc.apb2,
    );

    // reset the display
    rst.set_high();
    delay.delay_ms(5_u16);
    rst.set_low();
    delay.delay_ms(100_u16);
    rst.set_high();
    delay.delay_ms(5_u16);
    
    let mut display: RawMode<_> = Builder::new().connect_spi(spi, dc).into();
    display.display.init().unwrap();

    let colour = 0xD90C; // 16 bit colour of choice
<<<<<<< HEAD
    let buffer = [(colour >> 8) as u8, colour as u8]; // convert to u8, some devices can support 16bit spi?
    let (width, _) = display.display.get_size().dimensions();
    display.display.set_draw_area((0, 0),(128, 128)).unwrap();
    for _ in 0..width { // draw a line manually
        display.display.draw(&buffer).unwrap();
    }
=======
    let buffer = [(colour >> 8) as u8, colour as u8];
    let dimensions = display.display.get_size();
    let mut i = 0;
    display.display.set_draw_area((0, 0),(128, 128)).unwrap();
    display.display.draw(&buffer).unwrap();
    display.display.set_draw_area((64, 64),(128, 128)).unwrap();
    display.display.draw(&buffer).unwrap();
    // for _ in 0..128 { // draw a line
    //     display.display.draw(&buffer).unwrap();
    // }
>>>>>>> 47044c03
    

    asm::bkpt();

    loop {}
}

exception!(HardFault, hard_fault);

fn hard_fault(ef: &ExceptionFrame) -> ! {
    panic!("{:#?}", ef);
}

exception!(*, default_handler);

fn default_handler(irqn: i16) {
    panic!("Unhandled exception (IRQn = {})", irqn);
}<|MERGE_RESOLUTION|>--- conflicted
+++ resolved
@@ -81,14 +81,6 @@
     display.display.init().unwrap();
 
     let colour = 0xD90C; // 16 bit colour of choice
-<<<<<<< HEAD
-    let buffer = [(colour >> 8) as u8, colour as u8]; // convert to u8, some devices can support 16bit spi?
-    let (width, _) = display.display.get_size().dimensions();
-    display.display.set_draw_area((0, 0),(128, 128)).unwrap();
-    for _ in 0..width { // draw a line manually
-        display.display.draw(&buffer).unwrap();
-    }
-=======
     let buffer = [(colour >> 8) as u8, colour as u8];
     let dimensions = display.display.get_size();
     let mut i = 0;
@@ -99,7 +91,6 @@
     // for _ in 0..128 { // draw a line
     //     display.display.draw(&buffer).unwrap();
     // }
->>>>>>> 47044c03
     
 
     asm::bkpt();
